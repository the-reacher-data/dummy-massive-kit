name: 🚀 Release Pipeline

on:
  push:
    branches: ["main"]

jobs:
  find-pr:
    runs-on: ubuntu-latest
    outputs:
      pr-number: ${{ steps.extract.outputs.pr-number }}
<<<<<<< HEAD
    permissions:
      contents: read
      pull-requests: read
=======
>>>>>>> d645f95d
    steps:
      - name: Find PR number for this commit
        id: extract
        env:
          GH_TOKEN: ${{ secrets.GITHUB_TOKEN }}
        run: |
          echo "🔎 Searching PR for commit $GITHUB_SHA"
          pr_number=$(gh pr list \
            --repo ${{ github.repository }} \
            --state merged \
            --head ${{ github.ref_name }} \
            --json number \
            --jq '.[0].number')

          if [ -z "$pr_number" ]; then
            echo "❌ No PR found for commit $GITHUB_SHA"
            exit 1
          fi

          echo "✅ Found PR: $pr_number"
          echo "pr-number=$pr_number" >> $GITHUB_OUTPUT

  python-devops-releases:
    needs: find-pr
    uses: ./.github/workflows/python-release.yml
    with:
      python-version: "3.12"
      pypi-url: "https://upload.pypi.org/legacy/"
      pr-number: ${{ needs.find-pr.outputs.pr-number }}
    permissions:
      contents: read
      pull-requests: read
      id-token: write
      pages: write
      security-events: write
      actions: read

    secrets:
      pypi-secret: ${{ secrets.PYPI_API_TOKEN }}
      github-token: ${{ secrets.GITHUB_TOKEN }}<|MERGE_RESOLUTION|>--- conflicted
+++ resolved
@@ -9,12 +9,10 @@
     runs-on: ubuntu-latest
     outputs:
       pr-number: ${{ steps.extract.outputs.pr-number }}
-<<<<<<< HEAD
     permissions:
       contents: read
       pull-requests: read
-=======
->>>>>>> d645f95d
+
     steps:
       - name: Find PR number for this commit
         id: extract
