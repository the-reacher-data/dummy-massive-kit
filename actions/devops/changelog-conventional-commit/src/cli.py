--- conflicted
+++ resolved
@@ -133,7 +133,6 @@
     return grouped
 
 
-<<<<<<< HEAD
 def render(
     template_path: str,
     version: str,
@@ -143,16 +142,12 @@
     is_unreleased: bool,
 ) -> str:
     """Render the changelog using Jinja2 template."""
-=======
-def render(template_path: str, version: str, commits, repo_url: str, squash: dict | None, is_unreleased: bool) -> str:
->>>>>>> 67811942
     env = Environment(
         loader=FileSystemLoader(Path(template_path).parent),
         autoescape=False,
         trim_blocks=True,
         lstrip_blocks=True,
     )
-<<<<<<< HEAD
     template = env.get_template(Path(template_path).name)
     return template.render(
         version=version,
@@ -161,11 +156,6 @@
         squash=squash,
         is_unreleased=is_unreleased,
     )
-
-=======
-    tmpl = env.get_template(Path(template_path).name)
-    return tmpl.render(version=version, commits=commits, repo_url=repo_url, squash=squash, is_unreleased=is_unreleased)
->>>>>>> 67811942
 
 def main() -> None:
     """Main entry point for the CLI."""
@@ -186,11 +176,7 @@
         grouped = group_commits(commits)
         title = args.version if not is_unreleased else f"Changelog preview for {args.branch}"
         md = render(args.template, title, grouped, args.repo_url, squash=None, is_unreleased=is_unreleased)
-<<<<<<< HEAD
     else:  # release mode
-=======
-    else:
->>>>>>> 67811942
         squash = get_commit_squash()
         grouped = group_commits(squash["commits"])
         title = args.version if not is_unreleased else squash["subject"]
